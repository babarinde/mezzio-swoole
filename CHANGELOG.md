# Changelog

All notable changes to this project will be documented in this file, in reverse chronological order by release.

<<<<<<< HEAD
## 0.2.4 - TBD

### Added

- Nothing.
=======
## 0.3.0 - TBD

### Added

- [#37](https://github.com/zendframework/zend-expressive-swoole/pull/37) adds support for zendframework/zend-diactoros 2.0.0. You may use either
  a 1.Y or 2.Y version of that library with Expressive applications.
>>>>>>> 0dd8f99c

### Changed

- Nothing.

### Deprecated

- Nothing.

### Removed

- Nothing.

### Fixed

<<<<<<< HEAD
- [#36](https://github.com/zendframework/zend-expressive-swoole/pull/36) fixes the call to `emitMarshalServerRequestException()` to ensure the request is passed to it.
=======
- Nothing.
>>>>>>> 0dd8f99c

## 0.2.3 - 2018-09-27

### Added

- Nothing.

### Changed

- Nothing.

### Deprecated

- Nothing.

### Removed

- Nothing.

### Fixed

- [#35](https://github.com/zendframework/zend-expressive-swoole/pull/35) fixes logging when unable to marshal a server request.

## 0.2.2 - 2018-09-05

### Added

- [#28](https://github.com/zendframework/zend-expressive-swoole/pull/28) adds a new option, `zend-expressive-swoole.swoole-http-server.options.enable_coroutine`.
  The option is only relevant for Swoole 4.1 and up. When enabled, this option
  will turn on coroutine support, which essentially wraps most blocking I/O
  operations (including PDO, Mysqli, Redis, SOAP, `stream_socket_client`,
  `fsockopen`, and `file_get_contents` with URIs) into coroutines, allowing
  workers to handle additional requests while waiting for the operations to
  complete.

### Changed

- Nothing.

### Deprecated

- Nothing.

### Removed

- Nothing.

### Fixed

- Nothing.

## 0.2.1 - 2018-09-04

### Added

- Nothing.

### Changed

- Nothing.

### Deprecated

- Nothing.

### Removed

- Nothing.

### Fixed

- [#30](https://github.com/zendframework/zend-expressive-swoole/pull/30) fixes how the `Content-Length` header is passed to the Swoole response, ensuring we cast the value to a string.

## 0.2.0 - 2018-08-30

### Added

- [#26](https://github.com/zendframework/zend-expressive-swoole/pull/26) adds comprehensive access logging capabilities via a new subnamespace,
  `Zend\Expressive\Swoole\Log`. Capabilities include support (most) of the
  Apache log format placeholders (as well as the standard formats used by Apache
  and Debian), and the ability to provide your own formatting mechanisms. Please
  see the [logging documentation](https://docs.zendframework.com/zend-expressive-swoole/logging/)
  for more information.

- [#20](https://github.com/zendframework/zend-expressive-swoole/pull/20) adds a new interface, `Zend\Expressive\Swoole\StaticResourceHandlerInterface`,
  and default implementation `Zend\Expressive\Swoole\StaticResourceHandler`,
  used to determine if a request is for a static file, and then to serve it; the
  `SwooleRequestHandlerRunner` composes an instance now for providing static
  resource serving capabilities.

  The default implementation uses custom middleware to allow providing common
  features such as HTTP client-side caching headers, handling `OPTIONS`
  requests, etc. Full capabilities include:

  - Filtering by allowed extensions.
  - Emitting `405` statuses for unsupported HTTP methods.
  - Handling `OPTIONS` requests.
  - Handling `HEAD` requests.
  - Providing gzip/deflate compression of response content.
  - Selectively emitting `Cache-Control` headers.
  - Selectively emitting `Last-Modified` headers.
  - Selectively emitting `ETag` headers.

  Please see the [static resource documentation](https://docs.zendframework.com/zend-expressive-swoole/static-resources/)
  for more information.

- [#11](https://github.com/zendframework/zend-expressive-swoole/pull/11), [#18](https://github.com/zendframework/zend-expressive-swoole/pull/18), and [#22](https://github.com/zendframework/zend-expressive-swoole/pull/22) add the following console actions and options to
  interact with the server via `public/index.php`:
  - `start` will start the server; it may be omitted, as this is the default action.
    - `--dameonize|-d` tells the server to daemonize itself when `start` is called.
    - `--num_workers|w` tells the server how many workers to spawn when starting (defaults to 4).
  - `stop` will stop the server.
  - `reload` reloads all worker processes, but only when the zend-expressive-swoole.swoole-http-server.mode
    configuration value is set to `SWOOLE_PROCESS`.

### Changed

- [#21](https://github.com/zendframework/zend-expressive-swoole/pull/21) renames `RequestHandlerSwooleRunner` (and its related factory) to `SwooleRequestHandlerRunner`.

- [#20](https://github.com/zendframework/zend-expressive-swoole/pull/20) and [#26](https://github.com/zendframework/zend-expressive-swoole/pull/26) modify the collaborators and thus constructor arguments
  expected by the `SwooleRequestHandlerRunner`. The constructor now has the
  following signature:

  ```php
  public function __construct(
      Psr\Http\Server\RequestHandlerInterface $handler,
      callable $serverRequestFactory,
      callable $serverRequestErrorResponseGenerator,
      Zend\Expressive\Swoole\PidManager $pidManager,
      Zend\Expressive\Swoole\ServerFactory $serverFactory,
      Zend\Expressive\Swoole\StaticResourceHandlerInterface $staticResourceHandler = null,
      Zend\Expressive\Swoole\Log\AccessLogInterface $logger = null
  ) {
  ```

  If you were manually creating an instance, or had provided your own factory,
  you will need to update your code.

### Deprecated

- Nothing.

### Removed

- Nothing.

### Fixed

- Nothing.

## 0.1.1 - 2018-08-14

### Added

- [#5](https://github.com/zendframework/zend-expressive-swoole/pull/5) adds the ability to serve static file resources from your
  configured document root. For information on the default capabilities, as well
  as how to configure the functionality, please see
  https://docs.zendframework.com/zend-expressive-swoole/intro/#serving-static-files.

### Changed

- [#9](https://github.com/zendframework/zend-expressive-swoole/pull/9) modifies how the `RequestHandlerSwooleRunner` provides logging
  output.  Previously, it used `printf()` directly. Now it uses a [PSR-3
  logger](https://www.php-fig.org/psr/psr-3/) instance, defaulting to an
  internal implementation that writes to STDOUT. The logger may be provided
  during instantiation, or via the `Psr\Log\LoggerInterface` service.

### Deprecated

- Nothing.

### Removed

- Nothing.

### Fixed

- [#7](https://github.com/zendframework/zend-expressive-swoole/pull/7) fixes how cookies are emitted by the Swoole HTTP server. We now
  use the server `cookie()` method to set cookies, ensuring that multiple
  cookies are not squashed into a single `Set-Cookie` header.

## 0.1.0 - 2018-07-10

### Added

- Everything.

### Changed

- Nothing.

### Deprecated

- Nothing.

### Removed

- Nothing.

### Fixed

- Nothing.<|MERGE_RESOLUTION|>--- conflicted
+++ resolved
@@ -2,40 +2,29 @@
 
 All notable changes to this project will be documented in this file, in reverse chronological order by release.
 
-<<<<<<< HEAD
 ## 0.2.4 - TBD
-
-### Added
-
-- Nothing.
-=======
-## 0.3.0 - TBD
 
 ### Added
 
 - [#37](https://github.com/zendframework/zend-expressive-swoole/pull/37) adds support for zendframework/zend-diactoros 2.0.0. You may use either
   a 1.Y or 2.Y version of that library with Expressive applications.
->>>>>>> 0dd8f99c
-
-### Changed
-
-- Nothing.
-
-### Deprecated
-
-- Nothing.
-
-### Removed
-
-- Nothing.
-
-### Fixed
-
-<<<<<<< HEAD
-- [#36](https://github.com/zendframework/zend-expressive-swoole/pull/36) fixes the call to `emitMarshalServerRequestException()` to ensure the request is passed to it.
-=======
-- Nothing.
->>>>>>> 0dd8f99c
+
+### Changed
+
+- Nothing.
+
+### Deprecated
+
+- Nothing.
+
+### Removed
+
+- Nothing.
+
+### Fixed
+
+- [#36](https://github.com/zendframework/zend-expressive-swoole/pull/36) fixes the call to `emitMarshalServerRequestException()` to ensure the
+  request is passed to it.
 
 ## 0.2.3 - 2018-09-27
 
